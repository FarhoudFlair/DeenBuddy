//
//  VideoPlayerView.swift
//  DeenBuddy
//
//  Created by Farhoud Talebi on 2025-07-09.
//

import SwiftUI
import AVKit
import AVFoundation
import Combine

struct VideoPlayerView: View {
    let videoURL: URL
    let title: String
    
    @State private var player: AVPlayer?
    @State private var isPlaying = false
    @State private var currentTime: TimeInterval = 0
    @State private var duration: TimeInterval = 0
    @State private var isLoading = true
    @State private var showingControls = true
    @State private var error: Error?
    @State private var cancellables = Set<AnyCancellable>()
    @State private var timeObserverToken: Any?
    
    @Environment(\.dismiss) private var dismiss
    
    var body: some View {
        NavigationStack {
            ZStack {
                Color.black.ignoresSafeArea()
                
                if let error = error {
                    errorView
                } else if isLoading {
                    loadingView
                } else {
                    videoPlayerContent
                }
            }
            .navigationTitle(title)
            .navigationBarTitleDisplayMode(.inline)
            .preferredColorScheme(.dark)
            .toolbar {
                ToolbarItem(placement: .navigationBarLeading) {
                    Button("Close") {
                        cleanupPlayer()
                        dismiss()
                    }
                    .foregroundColor(.white)
                }
                
                ToolbarItem(placement: .navigationBarTrailing) {
                    Button(action: togglePlayPause) {
                        Image(systemName: isPlaying ? "pause.fill" : "play.fill")
                    }
                    .foregroundColor(.white)
                }
            }
            .onAppear {
                setupPlayer()
            }
            .onDisappear {
                cleanupPlayer()
            }
        }
    }
    
    private var videoPlayerContent: some View {
        GeometryReader { geometry in
            VStack(spacing: 0) {
                // Video player
                ZStack {
                    if let player = player {
                        VideoPlayer(player: player)
                            .aspectRatio(16/9, contentMode: .fit)
                            .clipped()
                    }
                    
                    // Custom controls overlay
                    if showingControls {
                        VStack {
                            Spacer()
                            
                            videoControls
                                .padding()
                                .background(
                                    LinearGradient(
                                        colors: [.clear, .black.opacity(0.7)],
                                        startPoint: .top,
                                        endPoint: .bottom
                                    )
                                )
                        }
                    }
                }
                .onTapGesture {
                    withAnimation(.easeInOut(duration: 0.3)) {
                        showingControls.toggle()
                    }
                }
                
                Spacer()
                
                // Video information
                videoInfo
                    .padding()
            }
        }
    }
    
    private var videoControls: some View {
        VStack(spacing: 16) {
            // Progress bar
            HStack {
                Text(formatTime(currentTime))
                    .font(.caption)
                    .foregroundColor(.white)
                
                Slider(value: Binding(
                    get: { currentTime },
                    set: { newValue in
                        seekToTime(newValue)
                    }
                ), in: 0...max(duration, 1))
                .tint(.cyan)
                
                Text(formatTime(duration))
                    .font(.caption)
                    .foregroundColor(.white)
            }
            
            // Control buttons
            HStack(spacing: 40) {
                Button(action: seekBackward) {
                    Image(systemName: "gobackward.15")
                        .font(.title2)
                        .foregroundColor(.white)
                }
                
                Button(action: togglePlayPause) {
                    Image(systemName: isPlaying ? "pause.circle.fill" : "play.circle.fill")
                        .font(.system(size: 50))
                        .foregroundColor(.white)
                }
                
                Button(action: seekForward) {
                    Image(systemName: "goforward.15")
                        .font(.title2)
                        .foregroundColor(.white)
                }
            }
        }
    }
    
    private var videoInfo: some View {
        VStack(alignment: .leading, spacing: 12) {
            Text(title)
                .font(.title2)
                .fontWeight(.bold)
                .foregroundColor(.white)
            
            HStack {
                Image(systemName: "play.circle")
                    .foregroundColor(.cyan)
                
                Text("Duration: \(formatTime(duration))")
                    .font(.subheadline)
                    .foregroundColor(.white.opacity(0.8))
                
                Spacer()
                
                Button(action: shareVideo) {
                    Image(systemName: "square.and.arrow.up")
                        .foregroundColor(.cyan)
                }
            }
            
            Text("Prayer Guide Video")
                .font(.caption)
                .foregroundColor(.white.opacity(0.6))
        }
    }
    
    private var loadingView: some View {
        VStack(spacing: 20) {
            ProgressView()
                .progressViewStyle(CircularProgressViewStyle(tint: .cyan))
                .scaleEffect(1.5)
            
            Text("Loading video...")
                .font(.subheadline)
                .foregroundColor(.white.opacity(0.8))
        }
    }
    
    private var errorView: some View {
        VStack(spacing: 20) {
            Image(systemName: "exclamationmark.triangle")
                .font(.system(size: 50))
                .foregroundColor(.red)
            
            Text("Failed to load video")
                .font(.title2)
                .fontWeight(.semibold)
                .foregroundColor(.white)
            
            if let error = error {
                Text(error.localizedDescription)
                    .font(.body)
                    .foregroundColor(.white.opacity(0.8))
                    .multilineTextAlignment(.center)
                    .padding(.horizontal)
            }
            
            Button("Retry") {
                setupPlayer()
            }
            .buttonStyle(PrimaryModernButtonStyle())
        }
    }
    
    private func setupPlayer() {
        // Clean up any existing player and observers to prevent memory leaks
        cleanupPlayer()
        
        isLoading = true
        error = nil
        
        let player = AVPlayer(url: videoURL)
        self.player = player
        
        // Add observers
        addPlayerObservers()
        
        // Check if video is ready
        player.currentItem?.asset.loadValuesAsynchronously(forKeys: ["duration"]) { [weak player] in
            DispatchQueue.main.async {
                guard let player = player else { return }
                
                if let duration = player.currentItem?.asset.duration,
                   duration.isValid && !duration.isIndefinite {
                    self.duration = CMTimeGetSeconds(duration)
                }
                
                self.isLoading = false
            }
        }
    }
    
    private func addPlayerObservers() {
        guard let player = player else { return }
        
        // Time observer
        let timeScale = CMTimeScale(NSEC_PER_SEC)
        let time = CMTime(seconds: 0.1, preferredTimescale: timeScale)
        
        timeObserverToken = player.addPeriodicTimeObserver(forInterval: time, queue: .main) { [weak self] time in
            self?.currentTime = CMTimeGetSeconds(time)
        }
        
        // Playback state observer
        player.publisher(for: \.timeControlStatus)
            .receive(on: DispatchQueue.main)
            .sink { [weak self] status in
                self?.isPlaying = status == .playing
            }
            .store(in: &cancellables)
        
        // Error observer
        player.publisher(for: \.error)
            .receive(on: DispatchQueue.main)
            .sink { [weak self] error in
                if let error = error {
                    self?.error = error
                    self?.isLoading = false
                }
            }
            .store(in: &cancellables)
    }
    
    private func cleanupPlayer() {
        guard let player = player else { return }
        
        // Remove time observer
        if let timeObserverToken = timeObserverToken {
            player.removeTimeObserver(timeObserverToken)
            self.timeObserverToken = nil
        }
        
        // Cancel all publishers
        cancellables.removeAll()
        
        // Pause player
        player.pause()
        
        // Clear player reference
        self.player = nil
    }
    
    private func togglePlayPause() {
        guard let player = player else { return }
        
        if isPlaying {
            player.pause()
        } else {
            player.play()
        }
    }
    
    private func seekToTime(_ time: TimeInterval) {
        guard let player = player else { return }
        
        let cmTime = CMTime(seconds: time, preferredTimescale: CMTimeScale(NSEC_PER_SEC))
        player.seek(to: cmTime)
    }
    
    private func seekBackward() {
        let newTime = max(0, currentTime - 15)
        seekToTime(newTime)
    }
    
    private func seekForward() {
        let newTime = min(duration, currentTime + 15)
        seekToTime(newTime)
    }
    
    private func shareVideo() {
        let activityVC = UIActivityViewController(
            activityItems: [videoURL],
            applicationActivities: nil
        )
        
        if let windowScene = UIApplication.shared.connectedScenes.first as? UIWindowScene,
           let window = windowScene.windows.first {
            window.rootViewController?.present(activityVC, animated: true)
        }
    }
    
    private func formatTime(_ time: TimeInterval) -> String {
        let minutes = Int(time) / 60
        let seconds = Int(time) % 60
        return String(format: "%d:%02d", minutes, seconds)
    }
    
    private func cleanupPlayer() {
        // Remove time observer
        if let player = player, let token = timeObserverToken {
            player.removeTimeObserver(token)
            timeObserverToken = nil
        }
        
<<<<<<< HEAD
        // Cancel all publishers
=======
        // Cancel all cancellables
>>>>>>> b5a686fd
        cancellables.removeAll()
        
        // Pause player
        player?.pause()
        
        // Clear player reference
        player = nil
    }
}

// MARK: - Enhanced Prayer Guide Detail View with Video Support

struct EnhancedPrayerGuideDetailView: View {
    let guide: PrayerGuide
    @State private var showingVideoPlayer = false
    @State private var selectedVideoURL: URL?
    @State private var expandedSteps: Set<String> = []
    
    var body: some View {
        NavigationStack {
            ZStack {
                ModernGradientBackground()
                
                ScrollView {
                    VStack(spacing: 20) {
                        // Header with video thumbnail
                        headerWithVideo
                        
                        // Guide information
                        guideInfoCard
                        
                        // Video section
                        if hasVideo {
                            videoSection
                        }
                        
                        // Steps section
                        stepsSection
                        
                        // Actions
                        actionsSection
                    }
                    .padding()
                }
            }
            .navigationTitle(guide.title)
            .navigationBarTitleDisplayMode(.inline)
            .preferredColorScheme(.dark)
            .sheet(isPresented: $showingVideoPlayer) {
                if let videoURL = selectedVideoURL {
                    VideoPlayerView(videoURL: videoURL, title: guide.title)
                }
            }
        }
    }
    
    private var headerWithVideo: some View {
        ModernCard {
            VStack(alignment: .leading, spacing: 16) {
                HStack {
                    Image(systemName: guide.prayer.systemImageName)
                        .font(.system(size: 30))
                        .foregroundColor(guide.prayer.color)
                    
                    VStack(alignment: .leading, spacing: 4) {
                        Text(guide.title)
                            .font(.title2)
                            .fontWeight(.bold)
                            .foregroundColor(.white)
                        
                        Text(guide.prayer.displayName)
                            .font(.subheadline)
                            .foregroundColor(guide.prayer.color)
                    }
                    
                    Spacer()
                }
                
                if hasVideo {
                    Button(action: playVideo) {
                        HStack {
                            Image(systemName: "play.circle.fill")
                                .font(.title2)
                            
                            Text("Watch Video Guide")
                                .font(.headline)
                                .fontWeight(.medium)
                        }
                        .foregroundColor(.white)
                        .frame(maxWidth: .infinity)
                        .padding()
                        .background(Color.cyan.opacity(0.3))
                        .cornerRadius(12)
                    }
                }
            }
            .padding()
        }
    }
    
    private var guideInfoCard: some View {
        ModernCard {
            VStack(alignment: .leading, spacing: 12) {
                Text("Guide Information")
                    .font(.headline)
                    .fontWeight(.semibold)
                    .foregroundColor(.white)
                
                HStack {
                    InfoItem(title: "Prayer", value: guide.prayer.displayName, color: guide.prayer.color)
                    InfoItem(title: "Tradition", value: guide.madhab.sectDisplayName, color: guide.madhab.color)
                    InfoItem(title: "Difficulty", value: guide.difficulty.displayName, color: difficultyColor)
                }
                
                if !guide.description.isEmpty {
                    Text(guide.description)
                        .font(.body)
                        .foregroundColor(.white.opacity(0.8))
                        .multilineTextAlignment(.leading)
                }
            }
            .padding()
        }
    }
    
    private var videoSection: some View {
        ModernCard {
            VStack(alignment: .leading, spacing: 16) {
                HStack {
                    Image(systemName: "play.rectangle")
                        .foregroundColor(.cyan)
                    
                    Text("Video Guide")
                        .font(.headline)
                        .fontWeight(.semibold)
                        .foregroundColor(.white)
                    
                    Spacer()
                    
                    Button("Play") {
                        playVideo()
                    }
                    .buttonStyle(CompactModernButtonStyle())
                }
                
                Text("Watch step-by-step video instructions for this prayer")
                    .font(.subheadline)
                    .foregroundColor(.white.opacity(0.8))
            }
            .padding()
        }
    }
    
    private var stepsSection: some View {
        ModernCard {
            VStack(alignment: .leading, spacing: 16) {
                Text("Prayer Steps")
                    .font(.headline)
                    .fontWeight(.semibold)
                    .foregroundColor(.white)
                
                ForEach(Array(guide.steps.enumerated()), id: \.element.id) { index, step in
                    PrayerStepCard(
                        step: step,
                        stepNumber: index + 1,
                        isExpanded: expandedSteps.contains(step.id)
                    ) {
                        if expandedSteps.contains(step.id) {
                            expandedSteps.remove(step.id)
                        } else {
                            expandedSteps.insert(step.id)
                        }
                    }
                    
                    if index < guide.steps.count - 1 {
                        Divider()
                            .background(Color.white.opacity(0.1))
                    }
                }
            }
            .padding()
        }
    }
    
    private var actionsSection: some View {
        ModernCard {
            VStack(spacing: 12) {
                if hasVideo {
                    Button(action: playVideo) {
                        Label("Watch Video", systemImage: "play.circle.fill")
                            .frame(maxWidth: .infinity)
                    }
                    .buttonStyle(PrimaryModernButtonStyle())
                }
                
                HStack(spacing: 12) {
                    Button("Share Guide") {
                        shareGuide()
                    }
                    .buttonStyle(SecondaryModernButtonStyle())
                    
                    Button("Add to Bookmarks") {
                        // TODO: Implement bookmark functionality
                    }
                    .buttonStyle(SecondaryModernButtonStyle())
                }
            }
            .padding()
        }
    }
    
    private var hasVideo: Bool {
        // Check if any step has a video URL
        return guide.steps.contains { $0.videoURL != nil }
    }
    
    private var difficultyColor: Color {
        switch guide.difficulty {
        case .beginner: return .green
        case .intermediate: return .orange
        case .advanced: return .red
        }
    }
    
    private func playVideo() {
        // Find the first step with a video URL
        if let step = guide.steps.first(where: { $0.videoURL != nil }),
           let videoURL = step.videoURL {
            selectedVideoURL = videoURL
            showingVideoPlayer = true
        }
    }
    
    private func shareGuide() {
        let shareText = """
        \(guide.title)
        
        \(guide.description)
        
        Prayer: \(guide.prayer.displayName)
        Tradition: \(guide.madhab.sectDisplayName)
        Steps: \(guide.steps.count)
        
        Shared from DeenBuddy - Islamic Prayer Companion
        """
        
        let activityVC = UIActivityViewController(
            activityItems: [shareText],
            applicationActivities: nil
        )
        
        if let windowScene = UIApplication.shared.connectedScenes.first as? UIWindowScene,
           let window = windowScene.windows.first {
            window.rootViewController?.present(activityVC, animated: true)
        }
    }
}

struct InfoItem: View {
    let title: String
    let value: String
    let color: Color
    
    var body: some View {
        VStack(alignment: .leading, spacing: 4) {
            Text(title)
                .font(.caption)
                .foregroundColor(.white.opacity(0.6))
            
            Text(value)
                .font(.subheadline)
                .fontWeight(.medium)
                .foregroundColor(color)
        }
        .frame(maxWidth: .infinity, alignment: .leading)
    }
}

struct PrayerStepCard: View {
    let step: PrayerStep
    let stepNumber: Int
    let isExpanded: Bool
    let onTap: () -> Void
    
    var body: some View {
        VStack(alignment: .leading, spacing: 12) {
            Button(action: onTap) {
                HStack {
                    // Step number
                    Text("\(stepNumber)")
                        .font(.headline)
                        .fontWeight(.bold)
                        .foregroundColor(.black)
                        .frame(width: 30, height: 30)
                        .background(Color.cyan)
                        .cornerRadius(15)
                    
                    VStack(alignment: .leading, spacing: 4) {
                        Text(step.title)
                            .font(.subheadline)
                            .fontWeight(.medium)
                            .foregroundColor(.white)
                        
                        if let duration = step.duration {
                            Text("Duration: \(Int(duration / 60))m \(Int(duration.truncatingRemainder(dividingBy: 60)))s")
                                .font(.caption)
                                .foregroundColor(.white.opacity(0.6))
                        }
                    }
                    
                    Spacer()
                    
                    if step.videoURL != nil {
                        Image(systemName: "play.circle")
                            .foregroundColor(.cyan)
                            .font(.title3)
                    }
                    
                    Image(systemName: isExpanded ? "chevron.up" : "chevron.down")
                        .foregroundColor(.white.opacity(0.6))
                        .font(.caption)
                }
            }
            .buttonStyle(PlainButtonStyle())
            
            if isExpanded {
                VStack(alignment: .leading, spacing: 8) {
                    Text(step.description)
                        .font(.body)
                        .foregroundColor(.white.opacity(0.8))
                        .multilineTextAlignment(.leading)
                    
                    if let videoURL = step.videoURL {
                        Button(action: { playStepVideo(videoURL) }) {
                            HStack {
                                Image(systemName: "play.circle.fill")
                                Text("Watch Step Video")
                            }
                            .font(.subheadline)
                            .foregroundColor(.cyan)
                        }
                    }
                }
                .padding(.leading, 42)
            }
        }
    }
    
    private func playStepVideo(_ url: URL) {
        // This would trigger the video player
        print("Playing step video: \(url)")
    }
}

#Preview {
    VideoPlayerView(
        videoURL: URL(string: "https://example.com/prayer-video.mp4")!,
        title: "Fajr Prayer Guide"
    )
}<|MERGE_RESOLUTION|>--- conflicted
+++ resolved
@@ -351,11 +351,7 @@
             timeObserverToken = nil
         }
         
-<<<<<<< HEAD
         // Cancel all publishers
-=======
-        // Cancel all cancellables
->>>>>>> b5a686fd
         cancellables.removeAll()
         
         // Pause player

import Foundation
import CoreLocation
import CoreData
import Combine
import UIKit

/// Unified caching system for all DeenBuddy services
/// Replaces individual service caches with a centralized, high-performance solution
@MainActor
public class UnifiedCacheManager: ObservableObject {
    
    // MARK: - Singleton
    
    public static let shared = UnifiedCacheManager()
    
    // MARK: - Cache Types
    
    public enum CacheType: String, CaseIterable {
        case prayerTimes = "prayer_times"
        case qiblaDirections = "qibla_directions"
        case islamicContent = "islamic_content"
        case userPreferences = "user_preferences"
        case locationData = "location_data"
        case apiResponses = "api_responses"
        case magneticDeclination = "magnetic_declination"
        case calendarEvents = "calendar_events"
        case prayerTracking = "prayer_tracking"
        case temporaryData = "temporary_data"
        
        var defaultExpiry: TimeInterval {
            switch self {
            case .prayerTimes: return 24 * 60 * 60 // 24 hours
            case .qiblaDirections: return 7 * 24 * 60 * 60 // 7 days
            case .islamicContent: return 30 * 24 * 60 * 60 // 30 days
            case .userPreferences: return 365 * 24 * 60 * 60 // 1 year
            case .locationData: return 5 * 60 // 5 minutes
            case .apiResponses: return 60 * 60 // 1 hour
            case .magneticDeclination: return 30 * 24 * 60 * 60 // 30 days
            case .calendarEvents: return 24 * 60 * 60 // 24 hours
            case .prayerTracking: return 7 * 24 * 60 * 60 // 7 days
            case .temporaryData: return 15 * 60 // 15 minutes
            }
        }
        
        var maxSize: Int {
            switch self {
            case .prayerTimes: return 100
            case .qiblaDirections: return 50
            case .islamicContent: return 200
            case .userPreferences: return 500
            case .locationData: return 20
            case .apiResponses: return 100
            case .magneticDeclination: return 50
            case .calendarEvents: return 365
            case .prayerTracking: return 1000
            case .temporaryData: return 50
            }
        }
    }
    
    // MARK: - Cache Entry Protocol

    private protocol CacheEntryProtocol {
        var isExpired: Bool { get }
        var timestamp: Date { get }
        var expirationDate: Date { get }
        var key: String { get }
        var size: Int { get }
        var accessCount: Int { get }
        var lastAccessed: Date { get }
        var cacheType: CacheType { get }
    }

    // MARK: - Cache Entry

    private struct CacheEntry<T: Codable>: Codable, CacheEntryProtocol {
        let data: T
        let timestamp: Date
        let expirationDate: Date
        let key: String
        let type: String // Store as String for Codable conformance
        let size: Int
        let accessCount: Int
        let lastAccessed: Date
        
        init(data: T, timestamp: Date, expirationDate: Date, key: String, type: CacheType, size: Int, accessCount: Int, lastAccessed: Date) {
            self.data = data
            self.timestamp = timestamp
            self.expirationDate = expirationDate
            self.key = key
            self.type = type.rawValue
            self.size = size
            self.accessCount = accessCount
            self.lastAccessed = lastAccessed
        }
        
        var cacheType: CacheType {
            return CacheType(rawValue: type) ?? .temporaryData
        }
        
        var isExpired: Bool {
            return Date() > expirationDate
        }
        
        var age: TimeInterval {
            return Date().timeIntervalSince(timestamp)
        }
    }
    
    // MARK: - Cache Statistics
    
    public struct CacheStatistics: Codable {
        public var totalHits: Int = 0
        public var totalMisses: Int = 0
        public var totalEvictions: Int = 0
        public var totalSize: Int = 0
        public var hitRate: Double {
            let total = totalHits + totalMisses
            return total > 0 ? Double(totalHits) / Double(total) : 0.0
        }
        
        public var typeStats: [String: TypeStatistics] = [:]
        
        // Helper methods for type-safe access
        public mutating func getTypeStats(for type: CacheType) -> TypeStatistics {
            return typeStats[type.rawValue] ?? TypeStatistics()
        }
        
        public mutating func setTypeStats(_ stats: TypeStatistics, for type: CacheType) {
            typeStats[type.rawValue] = stats
        }
        
        public struct TypeStatistics: Codable {
            public var hits: Int = 0
            public var misses: Int = 0
            public var evictions: Int = 0
            public var currentSize: Int = 0
            public var totalSize: Int = 0
            
            public var hitRate: Double {
                let total = hits + misses
                return total > 0 ? Double(hits) / Double(total) : 0.0
            }
        }
    }
    
    // MARK: - Properties
    
    @Published public var statistics: CacheStatistics = CacheStatistics()
    @Published public var isMemoryPressure: Bool = false
    
    private let timerManager = BatteryAwareTimerManager.shared
    private let userDefaults = UserDefaults.standard
    private let fileManager = FileManager.default
    
    private var memoryCache: [String: Any] = [:]
    private var diskCache: [String: Data] = [:]
    private let cacheDirectory: URL
    private let maxMemorySize: Int = 50 * 1024 * 1024 // 50MB
    private let maxDiskSize: Int = 200 * 1024 * 1024 // 200MB
    
    private let queue = DispatchQueue(label: "UnifiedCacheManager", qos: .utility, attributes: .concurrent)
    private let encodingQueue = DispatchQueue(label: "UnifiedCacheManager.encoding", qos: .utility)
    
    // MARK: - Initialization
    
    private init() {
        // Create cache directory
        let documentsPath = fileManager.urls(for: .documentDirectory, in: .userDomainMask)[0]
        cacheDirectory = documentsPath.appendingPathComponent("UnifiedCache")
        
        createCacheDirectoryIfNeeded()
        loadStatistics()
        setupMemoryPressureMonitoring()
        schedulePeriodicCleanup()
        
        // Initialize type statistics
        for type in CacheType.allCases {
            statistics.typeStats[type.rawValue] = CacheStatistics.TypeStatistics()
        }
    }
    
    // MARK: - Public Methods
    
    /// Store data in cache
    /// - Parameters:
    ///   - data: Data to cache
    ///   - key: Cache key
    ///   - type: Cache type
    ///   - expiry: Custom expiry time (optional)
    public func store<T: Codable>(_ data: T, forKey key: String, type: CacheType, expiry: TimeInterval? = nil) {
        let expirationDate = Date().addingTimeInterval(expiry ?? type.defaultExpiry)
        let size = calculateSize(data)
        
        let entry = CacheEntry(
            data: data,
            timestamp: Date(),
            expirationDate: expirationDate,
            key: key,
            type: type,
            size: size,
            accessCount: 0,
            lastAccessed: Date()
        )
        
        queue.async(flags: .barrier) { [weak self] in
            self?.storeEntry(entry)
        }
    }
    
    /// Retrieve data from cache
    /// - Parameters:
    ///   - key: Cache key
    ///   - type: Cache type
    /// - Returns: Cached data or nil if not found/expired
    public func retrieve<T: Codable>(_ type: T.Type, forKey key: String, cacheType: CacheType) -> T? {
        return queue.sync {
            if let entry = getEntry(forKey: key, type: cacheType) as? CacheEntry<T> {
                if !entry.isExpired {
                    recordHit(for: cacheType)
                    updateAccessStats(for: key, type: cacheType)
                    return entry.data
                } else {
                    // Remove expired entry
                    removeEntry(forKey: key, type: cacheType)
                }
            }
            
            recordMiss(for: cacheType)
            return nil
        }
    }
    
    /// Remove specific cache entry
    /// - Parameters:
    ///   - key: Cache key
    ///   - type: Cache type
    public func remove(forKey key: String, type: CacheType) {
        queue.async(flags: .barrier) { [weak self] in
            self?.removeEntry(forKey: key, type: type)
        }
    }
    
    /// Clear all cache for a specific type
    /// - Parameter type: Cache type to clear
    public func clearCache(for type: CacheType) {
        queue.async(flags: .barrier) { [weak self] in
            self?.clearCacheType(type)
        }
    }
    
    /// Clear all cache
    public func clearAllCache() {
        queue.async(flags: .barrier) { [weak self] in
            self?.clearAllCacheInternal()
        }
    }
    
    /// Check if cache contains key
    /// - Parameters:
    ///   - key: Cache key
    ///   - type: Cache type
    /// - Returns: True if key exists and not expired
    public func contains(key: String, type: CacheType) -> Bool {
        return queue.sync {
            if let entry = getEntry(forKey: key, type: type) {
                return !entry.isExpired
            }
            return false
        }
    }
    
    /// Get cache size for a specific type
    /// - Parameter type: Cache type
    /// - Returns: Size in bytes
    public func getCacheSize(for type: CacheType) -> Int {
        return queue.sync {
            return statistics.typeStats[type.rawValue]?.totalSize ?? 0
        }
    }
    
    /// Preload cache with data
    /// - Parameters:
    ///   - data: Data to preload
    ///   - keys: Array of cache keys
    ///   - type: Cache type
    public func preload<T: Codable>(_ data: [T], keys: [String], type: CacheType) {
        guard data.count == keys.count else { return }
        
        queue.async(flags: .barrier) { [weak self] in
            for (index, item) in data.enumerated() {
                self?.store(item, forKey: keys[index], type: type)
            }
        }
    }
    
    /// Get cache statistics for a specific type
    /// - Parameter type: Cache type
    /// - Returns: Type statistics
    public func getStatistics(for type: CacheType) -> CacheStatistics.TypeStatistics {
        return statistics.typeStats[type.rawValue] ?? CacheStatistics.TypeStatistics()
    }
    
    // MARK: - Private Methods
    
    private func createCacheDirectoryIfNeeded() {
        if !fileManager.fileExists(atPath: cacheDirectory.path) {
            try? fileManager.createDirectory(at: cacheDirectory, withIntermediateDirectories: true)
        }
    }
    
    private func storeEntry<T: Codable>(_ entry: CacheEntry<T>) {
        let fullKey = createFullKey(entry.key, type: entry.cacheType)
        
        // Store in memory cache
        memoryCache[fullKey] = entry
        
        // Store in disk cache if large enough
        if entry.size > 1024 { // 1KB threshold
            encodingQueue.async { [weak self] in
                if let data = try? JSONEncoder().encode(entry) {
                    self?.diskCache[fullKey] = data
                    self?.saveToDisk(data, forKey: fullKey)
                }
            }
        }
        
        // Update statistics
        statistics.typeStats[entry.type]?.totalSize += entry.size
        statistics.totalSize += entry.size
        
        // Check for eviction
        enforceMemoryLimits()
    }
    
    private func getEntry(forKey key: String, type: CacheType) -> CacheEntryProtocol? {
        let fullKey = createFullKey(key, type: type)
        
        // Check memory cache first
        if let entry = memoryCache[fullKey] as? CacheEntryProtocol {
            return entry
        }
        
        // Check disk cache
        if let data = diskCache[fullKey] ?? loadFromDisk(forKey: fullKey) {
            do {
                // Try to decode based on type
                let decoder = JSONDecoder()
                switch type {
                case .prayerTimes:
                    return try decoder.decode(CacheEntry<[PrayerTime]>.self, from: data)
                case .qiblaDirections:
                    return try decoder.decode(CacheEntry<QiblaDirection>.self, from: data)
                case .locationData:
                    return try decoder.decode(CacheEntry<CodableCLLocation>.self, from: data)
                default:
                    return try decoder.decode(CacheEntry<Data>.self, from: data)
                }
            } catch {
                // Remove corrupted entry
                diskCache.removeValue(forKey: fullKey)
                removeDiskFile(forKey: fullKey)
                return nil
            }
        }
        
        return nil
    }
    
    private func removeEntry(forKey key: String, type: CacheType) {
        let fullKey = createFullKey(key, type: type)
        
        // Remove from memory
        if let entry = memoryCache[fullKey] {
            memoryCache.removeValue(forKey: fullKey)
        }
        
        // Remove from disk
        diskCache.removeValue(forKey: fullKey)
        removeDiskFile(forKey: fullKey)
        
        // Update statistics
        statistics.typeStats[type.rawValue]?.evictions += 1
        statistics.totalEvictions += 1
    }
    
    private func clearCacheType(_ type: CacheType) {
        let prefix = type.rawValue + "_"
        
        // Clear memory cache
        memoryCache = memoryCache.filter { !$0.key.hasPrefix(prefix) }
        
        // Clear disk cache
        diskCache = diskCache.filter { !$0.key.hasPrefix(prefix) }
        
        // Clear disk files
        let typeDirectory = cacheDirectory.appendingPathComponent(type.rawValue)
        try? fileManager.removeItem(at: typeDirectory)
        
        // Reset statistics
        statistics.typeStats[type.rawValue] = CacheStatistics.TypeStatistics()
    }
    
    private func clearAllCacheInternal() {
        memoryCache.removeAll()
        diskCache.removeAll()
        
        // Clear disk files
        try? fileManager.removeItem(at: cacheDirectory)
        createCacheDirectoryIfNeeded()
        
        // Reset statistics
        statistics = CacheStatistics()
        for type in CacheType.allCases {
            statistics.typeStats[type.rawValue] = CacheStatistics.TypeStatistics()
        }
    }
    
    private func createFullKey(_ key: String, type: CacheType) -> String {
        return "\(type.rawValue)_\(key)"
    }
    
    private func calculateSize<T: Codable>(_ data: T) -> Int {
        if let encoded = try? JSONEncoder().encode(data) {
            return encoded.count
        }
        return 0
    }
    
    private func recordHit(for type: CacheType) {
        statistics.totalHits += 1
        statistics.typeStats[type.rawValue]?.hits += 1
    }

    private func recordMiss(for type: CacheType) {
        statistics.totalMisses += 1
        statistics.typeStats[type.rawValue]?.misses += 1
    }
    
    private func updateAccessStats(for key: String, type: CacheType) {
        // Update last accessed time in memory
        let fullKey = createFullKey(key, type: type)
        // This would be implemented with a more sophisticated LRU tracking
    }
    
    private func enforceMemoryLimits() {
        if statistics.totalSize > maxMemorySize || isMemoryPressure {
            evictLeastRecentlyUsed()
        }
    }
    
    private func evictLeastRecentlyUsed() {
        // Implementation would sort by access time and remove oldest entries
        // This is a simplified version
        if memoryCache.count > 100 {
            let keysToRemove = Array(memoryCache.keys.prefix(10))
            for key in keysToRemove {
                memoryCache.removeValue(forKey: key)
            }
        }
    }
    
    private func saveToDisk(_ data: Data, forKey key: String) {
        let filePath = cacheDirectory.appendingPathComponent(key)
        try? data.write(to: filePath)
    }
    
    private func loadFromDisk(forKey key: String) -> Data? {
        let filePath = cacheDirectory.appendingPathComponent(key)
        return try? Data(contentsOf: filePath)
    }
    
    private func removeDiskFile(forKey key: String) {
        let filePath = cacheDirectory.appendingPathComponent(key)
        try? fileManager.removeItem(at: filePath)
    }
    
    private func setupMemoryPressureMonitoring() {
        NotificationCenter.default.addObserver(
            self,
            selector: #selector(handleMemoryPressure),
            name: UIApplication.didReceiveMemoryWarningNotification,
            object: nil
        )
    }
    
    @objc private func handleMemoryPressure() {
        isMemoryPressure = true
        print("⚠️ Memory pressure detected - performing aggressive cleanup")

        // PERFORMANCE: Aggressively clean memory cache with metrics
        let initialMemorySize = statistics.totalSize

        queue.async(flags: .barrier) { [weak self] in
            // Clear temporary data first
            self?.clearCacheType(.temporaryData)

            // Evict least recently used items
            self?.evictLeastRecentlyUsed()

            // PERFORMANCE: Clear additional cache types if still under pressure
            self?.clearCacheType(.apiResponses)

            // Force garbage collection
            autoreleasepool { }

            DispatchQueue.main.asyncAfter(deadline: .now() + 30) { [weak self] in
                self?.isMemoryPressure = false
                let finalMemorySize = self?.statistics.totalSize ?? 0
                let memoryFreed = initialMemorySize - finalMemorySize
                print("🧹 Memory pressure cleanup completed - freed \(memoryFreed) bytes")
            }
        }
    }
    
    private func schedulePeriodicCleanup() {
        timerManager.scheduleTimer(id: "unified-cache-cleanup", type: .cacheCleanup) { [weak self] in
            self?.performPeriodicCleanup()
        }
    }

    // MARK: - Performance Monitoring

    /// PERFORMANCE: Monitor cache performance and memory usage
    public func getPerformanceMetrics() -> CachePerformanceMetrics {
<<<<<<< HEAD
        let hitRate = statistics.totalHits > 0 ?
            Double(statistics.totalHits) / Double(statistics.totalHits + statistics.totalMisses) : 0.0

        let entryCount = memoryCache.count
        let averageEntrySize = entryCount > 0 ?
            statistics.totalSize / entryCount : 0
=======
        let hitRate = statistics.hitCount > 0 ?
            Double(statistics.hitCount) / Double(statistics.hitCount + statistics.missCount) : 0.0

        let averageEntrySize = statistics.entryCount > 0 ?
            statistics.totalSize / statistics.entryCount : 0
>>>>>>> 3cd7b1ef

        return CachePerformanceMetrics(
            hitRate: hitRate,
            totalSize: statistics.totalSize,
<<<<<<< HEAD
            entryCount: entryCount,
=======
            entryCount: statistics.entryCount,
>>>>>>> 3cd7b1ef
            averageEntrySize: averageEntrySize,
            memoryPressureEvents: isMemoryPressure ? 1 : 0,
            typeStats: statistics.typeStats
        )
    }

    /// PERFORMANCE: Proactive memory management based on device capabilities
    public func optimizeForDevice() {
        let deviceMemory = ProcessInfo.processInfo.physicalMemory
        let availableMemory = deviceMemory / 1024 / 1024 // Convert to MB

        // Adjust cache limits based on device memory
        if availableMemory < 2048 { // Less than 2GB RAM
            maxMemorySize = 50 * 1024 * 1024 // 50MB
            maxEntries = 500
            print("🔧 Optimized cache for low-memory device (50MB limit)")
        } else if availableMemory < 4096 { // Less than 4GB RAM
            maxMemorySize = 100 * 1024 * 1024 // 100MB
            maxEntries = 1000
            print("🔧 Optimized cache for medium-memory device (100MB limit)")
        } else {
            maxMemorySize = 200 * 1024 * 1024 // 200MB
            maxEntries = 2000
            print("🔧 Optimized cache for high-memory device (200MB limit)")
        }

        // Enforce new limits
        enforceMemoryLimits()
    }
    
    private func performPeriodicCleanup() {
        queue.async(flags: .barrier) { [weak self] in
            self?.removeExpiredEntries()
            self?.enforceMemoryLimits()
            self?.saveStatistics()
        }
    }
    
    private func removeExpiredEntries() {
        let currentTime = Date()
        
        // Remove expired memory entries
        memoryCache = memoryCache.filter { key, value in
            // This would check expiration based on entry type
            return true // Simplified
        }
        
        // Remove expired disk entries
        diskCache = diskCache.filter { key, value in
            // This would check expiration based on entry type
            return true // Simplified
        }
    }
    
    private func loadStatistics() {
        if let data = userDefaults.data(forKey: "UnifiedCacheStatistics"),
           let stats = try? JSONDecoder().decode(CacheStatistics.self, from: data) {
            statistics = stats
        }
    }
    
    private func saveStatistics() {
        if let data = try? JSONEncoder().encode(statistics) {
            userDefaults.set(data, forKey: "UnifiedCacheStatistics")
        }
    }
    
    deinit {
        Task { @MainActor in
            timerManager.cancelTimer(id: "unified-cache-cleanup")
        }
        NotificationCenter.default.removeObserver(self)
    }
}

// MARK: - Extensions

extension UnifiedCacheManager {
    /// Convenience method for prayer times
    public func storePrayerTimes(_ times: [PrayerTime], forKey key: String) {
        store(times, forKey: key, type: .prayerTimes)
    }
    
    /// Convenience method for retrieving prayer times
    public func retrievePrayerTimes(forKey key: String) -> [PrayerTime]? {
        return retrieve([PrayerTime].self, forKey: key, cacheType: .prayerTimes)
    }
    
    /// Convenience method for Qibla directions
    public func storeQiblaDirection(_ direction: QiblaDirection, forKey key: String) {
        store(direction, forKey: key, type: .qiblaDirections)
    }
    
    /// Convenience method for retrieving Qibla directions
    public func retrieveQiblaDirection(forKey key: String) -> QiblaDirection? {
        return retrieve(QiblaDirection.self, forKey: key, cacheType: .qiblaDirections)
    }
    
    /// Convenience method for location data
    public func storeLocation(_ location: CLLocation, forKey key: String) {
        let codableLocation = CodableCLLocation(from: location)
        store(codableLocation, forKey: key, type: .locationData)
    }

    /// Convenience method for retrieving location data
    public func retrieveLocation(forKey key: String) -> CLLocation? {
        guard let codableLocation = retrieve(CodableCLLocation.self, forKey: key, cacheType: .locationData) else {
            return nil
        }
        return codableLocation.toCLLocation()
    }
}

// MARK: - Performance Metrics

public struct CachePerformanceMetrics {
    public let hitRate: Double
    public let totalSize: Int
    public let entryCount: Int
    public let averageEntrySize: Int
    public let memoryPressureEvents: Int
    public let typeStats: [UnifiedCacheManager.CacheType: CacheTypeStatistics]

    public var description: String {
        return """
        Cache Performance Metrics:
        - Hit Rate: \(String(format: "%.2f%%", hitRate * 100))
        - Total Size: \(totalSize) bytes
        - Entry Count: \(entryCount)
        - Average Entry Size: \(averageEntrySize) bytes
        - Memory Pressure Events: \(memoryPressureEvents)
        """
    }
}<|MERGE_RESOLUTION|>--- conflicted
+++ resolved
@@ -523,29 +523,17 @@
 
     /// PERFORMANCE: Monitor cache performance and memory usage
     public func getPerformanceMetrics() -> CachePerformanceMetrics {
-<<<<<<< HEAD
         let hitRate = statistics.totalHits > 0 ?
             Double(statistics.totalHits) / Double(statistics.totalHits + statistics.totalMisses) : 0.0
-
         let entryCount = memoryCache.count
         let averageEntrySize = entryCount > 0 ?
             statistics.totalSize / entryCount : 0
-=======
-        let hitRate = statistics.hitCount > 0 ?
-            Double(statistics.hitCount) / Double(statistics.hitCount + statistics.missCount) : 0.0
-
-        let averageEntrySize = statistics.entryCount > 0 ?
-            statistics.totalSize / statistics.entryCount : 0
->>>>>>> 3cd7b1ef
+
 
         return CachePerformanceMetrics(
             hitRate: hitRate,
             totalSize: statistics.totalSize,
-<<<<<<< HEAD
             entryCount: entryCount,
-=======
-            entryCount: statistics.entryCount,
->>>>>>> 3cd7b1ef
             averageEntrySize: averageEntrySize,
             memoryPressureEvents: isMemoryPressure ? 1 : 0,
             typeStats: statistics.typeStats

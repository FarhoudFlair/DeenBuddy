--- conflicted
+++ resolved
@@ -48,21 +48,13 @@
             saveSettingsAsync()
         }
     }
-<<<<<<< HEAD
-
-=======
-    
->>>>>>> 5a3d2604
+
     @Published public var overrideBatteryOptimization: Bool = false {
         didSet {
             saveSettingsAsync()
         }
     }
-<<<<<<< HEAD
-
-=======
-    
->>>>>>> 5a3d2604
+
     // Alias for enableNotifications
     public var enableNotifications: Bool {
         get { notificationsEnabled }
